/*
 Copyright (c) 2012-2015, Pierre-Olivier Latour
 All rights reserved.
 
 Redistribution and use in source and binary forms, with or without
 modification, are permitted provided that the following conditions are met:
 * Redistributions of source code must retain the above copyright
 notice, this list of conditions and the following disclaimer.
 * Redistributions in binary form must reproduce the above copyright
 notice, this list of conditions and the following disclaimer in the
 documentation and/or other materials provided with the distribution.
 * The name of Pierre-Olivier Latour may not be used to endorse
 or promote products derived from this software without specific
 prior written permission.
 
 THIS SOFTWARE IS PROVIDED BY THE COPYRIGHT HOLDERS AND CONTRIBUTORS "AS IS" AND
 ANY EXPRESS OR IMPLIED WARRANTIES, INCLUDING, BUT NOT LIMITED TO, THE IMPLIED
 WARRANTIES OF MERCHANTABILITY AND FITNESS FOR A PARTICULAR PURPOSE ARE
 DISCLAIMED. IN NO EVENT SHALL PIERRE-OLIVIER LATOUR BE LIABLE FOR ANY
 DIRECT, INDIRECT, INCIDENTAL, SPECIAL, EXEMPLARY, OR CONSEQUENTIAL DAMAGES
 (INCLUDING, BUT NOT LIMITED TO, PROCUREMENT OF SUBSTITUTE GOODS OR SERVICES;
 LOSS OF USE, DATA, OR PROFITS; OR BUSINESS INTERRUPTION) HOWEVER CAUSED AND
 ON ANY THEORY OF LIABILITY, WHETHER IN CONTRACT, STRICT LIABILITY, OR TORT
 (INCLUDING NEGLIGENCE OR OTHERWISE) ARISING IN ANY WAY OUT OF THE USE OF THIS
 SOFTWARE, EVEN IF ADVISED OF THE POSSIBILITY OF SUCH DAMAGE.
 */

#if !__has_feature(objc_arc)
#error GCDWebServer requires ARC
#endif

#import "GCDWebServerPrivate.h"

@implementation GCDWebServerDataResponse {
  NSData* _data;
  BOOL _done;
}

@dynamic contentType;

+ (instancetype)responseWithData:(NSData*)data contentType:(NSString*)type {
  return [[[self class] alloc] initWithData:data contentType:type];
}

- (instancetype)initWithData:(NSData*)data contentType:(NSString*)type {
<<<<<<< HEAD
=======
  if (data == nil) {
    GWS_DNOT_REACHED();
    return nil;
  }

>>>>>>> 7bb095ce
  if ((self = [super init])) {
    _data = data;

    self.contentType = type;
    self.contentLength = data.length;
  }
  return self;
}

- (NSData*)readData:(NSError**)error {
  NSData* data;
  if (_done) {
    data = [NSData data];
  } else {
    data = _data;
    _done = YES;
  }
  return data;
}

- (NSString*)description {
  NSMutableString* description = [NSMutableString stringWithString:[super description]];
  [description appendString:@"\n\n"];
  [description appendString:GCDWebServerDescribeData(_data, self.contentType)];
  return description;
}

@end

@implementation GCDWebServerDataResponse (Extensions)

+ (instancetype)responseWithText:(NSString*)text {
  return [[self alloc] initWithText:text];
}

+ (instancetype)responseWithHTML:(NSString*)html {
  return [[self alloc] initWithHTML:html];
}

+ (instancetype)responseWithHTMLTemplate:(NSString*)path variables:(NSDictionary*)variables {
  return [[self alloc] initWithHTMLTemplate:path variables:variables];
}

+ (instancetype)responseWithJSONObject:(id)object {
  return [[self alloc] initWithJSONObject:object];
}

+ (instancetype)responseWithJSONObject:(id)object contentType:(NSString*)type {
  return [[self alloc] initWithJSONObject:object contentType:type];
}

- (instancetype)initWithText:(NSString*)text {
  NSData* data = [text dataUsingEncoding:NSUTF8StringEncoding];
  if (data == nil) {
    GWS_DNOT_REACHED();
    return nil;
  }
  return [self initWithData:data contentType:@"text/plain; charset=utf-8"];
}

- (instancetype)initWithHTML:(NSString*)html {
  NSData* data = [html dataUsingEncoding:NSUTF8StringEncoding];
  if (data == nil) {
    GWS_DNOT_REACHED();
    return nil;
  }
  return [self initWithData:data contentType:@"text/html; charset=utf-8"];
}

- (instancetype)initWithHTMLTemplate:(NSString*)path variables:(NSDictionary*)variables {
  NSMutableString* html = [[NSMutableString alloc] initWithContentsOfFile:path encoding:NSUTF8StringEncoding error:NULL];
  [variables enumerateKeysAndObjectsUsingBlock:^(NSString* key, NSString* value, BOOL* stop) {
    [html replaceOccurrencesOfString:[NSString stringWithFormat:@"%%%@%%", key] withString:value options:0 range:NSMakeRange(0, html.length)];
  }];
  return [self initWithHTML:html];
}

- (instancetype)initWithJSONObject:(id)object {
  return [self initWithJSONObject:object contentType:@"application/json"];
}

- (instancetype)initWithJSONObject:(id)object contentType:(NSString*)type {
  NSData* data = [NSJSONSerialization dataWithJSONObject:object options:0 error:NULL];
  if (data == nil) {
    GWS_DNOT_REACHED();
    return nil;
  }
  return [self initWithData:data contentType:type];
}

@end<|MERGE_RESOLUTION|>--- conflicted
+++ resolved
@@ -31,26 +31,25 @@
 
 #import "GCDWebServerPrivate.h"
 
-@implementation GCDWebServerDataResponse {
+@interface GCDWebServerDataResponse () {
+@private
   NSData* _data;
   BOOL _done;
 }
+@end
 
-@dynamic contentType;
+@implementation GCDWebServerDataResponse
 
 + (instancetype)responseWithData:(NSData*)data contentType:(NSString*)type {
   return [[[self class] alloc] initWithData:data contentType:type];
 }
 
 - (instancetype)initWithData:(NSData*)data contentType:(NSString*)type {
-<<<<<<< HEAD
-=======
   if (data == nil) {
     GWS_DNOT_REACHED();
     return nil;
   }
 
->>>>>>> 7bb095ce
   if ((self = [super init])) {
     _data = data;
 
@@ -125,7 +124,8 @@
   [variables enumerateKeysAndObjectsUsingBlock:^(NSString* key, NSString* value, BOOL* stop) {
     [html replaceOccurrencesOfString:[NSString stringWithFormat:@"%%%@%%", key] withString:value options:0 range:NSMakeRange(0, html.length)];
   }];
-  return [self initWithHTML:html];
+  id response = [self initWithHTML:html];
+  return response;
 }
 
 - (instancetype)initWithJSONObject:(id)object {
@@ -135,7 +135,6 @@
 - (instancetype)initWithJSONObject:(id)object contentType:(NSString*)type {
   NSData* data = [NSJSONSerialization dataWithJSONObject:object options:0 error:NULL];
   if (data == nil) {
-    GWS_DNOT_REACHED();
     return nil;
   }
   return [self initWithData:data contentType:type];
