/*
 Copyright (c) 2012-2015, Pierre-Olivier Latour
 All rights reserved.
 
 Redistribution and use in source and binary forms, with or without
 modification, are permitted provided that the following conditions are met:
 * Redistributions of source code must retain the above copyright
 notice, this list of conditions and the following disclaimer.
 * Redistributions in binary form must reproduce the above copyright
 notice, this list of conditions and the following disclaimer in the
 documentation and/or other materials provided with the distribution.
 * The name of Pierre-Olivier Latour may not be used to endorse
 or promote products derived from this software without specific
 prior written permission.
 
 THIS SOFTWARE IS PROVIDED BY THE COPYRIGHT HOLDERS AND CONTRIBUTORS "AS IS" AND
 ANY EXPRESS OR IMPLIED WARRANTIES, INCLUDING, BUT NOT LIMITED TO, THE IMPLIED
 WARRANTIES OF MERCHANTABILITY AND FITNESS FOR A PARTICULAR PURPOSE ARE
 DISCLAIMED. IN NO EVENT SHALL PIERRE-OLIVIER LATOUR BE LIABLE FOR ANY
 DIRECT, INDIRECT, INCIDENTAL, SPECIAL, EXEMPLARY, OR CONSEQUENTIAL DAMAGES
 (INCLUDING, BUT NOT LIMITED TO, PROCUREMENT OF SUBSTITUTE GOODS OR SERVICES;
 LOSS OF USE, DATA, OR PROFITS; OR BUSINESS INTERRUPTION) HOWEVER CAUSED AND
 ON ANY THEORY OF LIABILITY, WHETHER IN CONTRACT, STRICT LIABILITY, OR TORT
 (INCLUDING NEGLIGENCE OR OTHERWISE) ARISING IN ANY WAY OUT OF THE USE OF THIS
 SOFTWARE, EVEN IF ADVISED OF THE POSSIBILITY OF SUCH DAMAGE.
 */

#if !__has_feature(objc_arc)
#error GCDWebServer requires ARC
#endif

#import <sys/stat.h>

#import "GCDWebServerPrivate.h"

#define kFileReadBufferSize (32 * 1024)

@implementation GCDWebServerFileResponse {
  NSString* _path;
  NSUInteger _offset;
  NSUInteger _size;
  int _file;
}

@dynamic contentType, lastModifiedDate, eTag;

+ (instancetype)responseWithFile:(NSString*)path {
  return [[[self class] alloc] initWithFile:path];
}

+ (instancetype)responseWithFile:(NSString*)path isAttachment:(BOOL)attachment {
  return [[[self class] alloc] initWithFile:path isAttachment:attachment];
}

+ (instancetype)responseWithFile:(NSString*)path byteRange:(NSRange)range {
  return [[[self class] alloc] initWithFile:path byteRange:range];
}

+ (instancetype)responseWithFile:(NSString*)path byteRange:(NSRange)range isAttachment:(BOOL)attachment {
  return [[[self class] alloc] initWithFile:path byteRange:range isAttachment:attachment mimeTypeOverrides:nil];
}

- (instancetype)initWithFile:(NSString*)path {
  return [self initWithFile:path byteRange:NSMakeRange(NSUIntegerMax, 0) isAttachment:NO mimeTypeOverrides:nil];
}

- (instancetype)initWithFile:(NSString*)path isAttachment:(BOOL)attachment {
  return [self initWithFile:path byteRange:NSMakeRange(NSUIntegerMax, 0) isAttachment:attachment mimeTypeOverrides:nil];
}

- (instancetype)initWithFile:(NSString*)path byteRange:(NSRange)range {
  return [self initWithFile:path byteRange:range isAttachment:NO mimeTypeOverrides:nil];
}

static inline NSDate* _NSDateFromTimeSpec(const struct timespec* t) {
  return [NSDate dateWithTimeIntervalSince1970:((NSTimeInterval)t->tv_sec + (NSTimeInterval)t->tv_nsec / 1000000000.0)];
}

- (instancetype)initWithFile:(NSString*)path byteRange:(NSRange)range isAttachment:(BOOL)attachment mimeTypeOverrides:(NSDictionary*)overrides {
  struct stat info;
  if (lstat([path fileSystemRepresentation], &info) || !(info.st_mode & S_IFREG)) {
    GWS_DNOT_REACHED();
    return nil;
  }
#ifndef __LP64__
  if (info.st_size >= (off_t)4294967295) {  // In 32 bit mode, we can't handle files greater than 4 GiBs (don't use "NSUIntegerMax" here to avoid potential unsigned to signed conversion issues)
    GWS_DNOT_REACHED();
    return nil;
  }
#endif
  NSUInteger fileSize = (NSUInteger)info.st_size;

  BOOL hasByteRange = GCDWebServerIsValidByteRange(range);
  if (hasByteRange) {
    if (range.location != NSUIntegerMax) {
      range.location = MIN(range.location, fileSize);
      range.length = MIN(range.length, fileSize - range.location);
    } else {
      range.length = MIN(range.length, fileSize);
      range.location = fileSize - range.length;
    }
    if (range.length == 0) {
      return nil;  // TODO: Return 416 status code and "Content-Range: bytes */{file length}" header
    }
  } else {
    range.location = 0;
    range.length = fileSize;
  }

  if ((self = [super init])) {
    _path = [path copy];
    _offset = range.location;
    _size = range.length;
    if (hasByteRange) {
      [self setStatusCode:kGCDWebServerHTTPStatusCode_PartialContent];
      [self setValue:[NSString stringWithFormat:@"bytes %lu-%lu/%lu", (unsigned long)_offset, (unsigned long)(_offset + _size - 1), (unsigned long)fileSize] forAdditionalHeader:@"Content-Range"];
      GWS_LOG_DEBUG(@"Using content bytes range [%lu-%lu] for file \"%@\"", (unsigned long)_offset, (unsigned long)(_offset + _size - 1), path);
    }

    if (attachment) {
      NSString* fileName = [path lastPathComponent];
      NSData* data = [[fileName stringByReplacingOccurrencesOfString:@"\"" withString:@""] dataUsingEncoding:NSISOLatin1StringEncoding allowLossyConversion:YES];
      NSString* lossyFileName = data ? [[NSString alloc] initWithData:data encoding:NSISOLatin1StringEncoding] : nil;
      if (lossyFileName) {
        NSString* value = [NSString stringWithFormat:@"attachment; filename=\"%@\"; filename*=UTF-8''%@", lossyFileName, GCDWebServerEscapeURLString(fileName)];
        [self setValue:value forAdditionalHeader:@"Content-Disposition"];
      } else {
        GWS_DNOT_REACHED();
      }
    }

<<<<<<< HEAD
    self.contentType = GCDWebServerGetMimeTypeForExtension([_path pathExtension], overrides);
=======
    self.contentType = GCDWebServerGetMimeTypeForExtension([_path pathExtension]);
>>>>>>> 7bb095ce
    self.contentLength = _size;
    self.lastModifiedDate = _NSDateFromTimeSpec(&info.st_mtimespec);
    self.eTag = [NSString stringWithFormat:@"%llu/%li/%li", info.st_ino, info.st_mtimespec.tv_sec, info.st_mtimespec.tv_nsec];
  }
  return self;
}

- (BOOL)open:(NSError**)error {
  _file = open([_path fileSystemRepresentation], O_NOFOLLOW | O_RDONLY);
  if (_file <= 0) {
    if (error) {
      *error = GCDWebServerMakePosixError(errno);
    }
    return NO;
  }
  if (lseek(_file, _offset, SEEK_SET) != (off_t)_offset) {
    if (error) {
      *error = GCDWebServerMakePosixError(errno);
    }
    close(_file);
    return NO;
  }
  return YES;
}

- (NSData*)readData:(NSError**)error {
  size_t length = MIN((NSUInteger)kFileReadBufferSize, _size);
  NSMutableData* data = [[NSMutableData alloc] initWithLength:length];
  ssize_t result = read(_file, data.mutableBytes, length);
  if (result < 0) {
    if (error) {
      *error = GCDWebServerMakePosixError(errno);
    }
    return nil;
  }
  if (result > 0) {
    [data setLength:result];
    _size -= result;
  }
  return data;
}

- (void)close {
  close(_file);
}

- (NSString*)description {
  NSMutableString* description = [NSMutableString stringWithString:[super description]];
  [description appendFormat:@"\n\n{%@}", _path];
  return description;
}

@end<|MERGE_RESOLUTION|>--- conflicted
+++ resolved
@@ -35,14 +35,16 @@
 
 #define kFileReadBufferSize (32 * 1024)
 
-@implementation GCDWebServerFileResponse {
+@interface GCDWebServerFileResponse () {
+@private
   NSString* _path;
   NSUInteger _offset;
   NSUInteger _size;
   int _file;
 }
+@end
 
-@dynamic contentType, lastModifiedDate, eTag;
+@implementation GCDWebServerFileResponse
 
 + (instancetype)responseWithFile:(NSString*)path {
   return [[[self class] alloc] initWithFile:path];
@@ -57,26 +59,26 @@
 }
 
 + (instancetype)responseWithFile:(NSString*)path byteRange:(NSRange)range isAttachment:(BOOL)attachment {
-  return [[[self class] alloc] initWithFile:path byteRange:range isAttachment:attachment mimeTypeOverrides:nil];
+  return [[[self class] alloc] initWithFile:path byteRange:range isAttachment:attachment];
 }
 
 - (instancetype)initWithFile:(NSString*)path {
-  return [self initWithFile:path byteRange:NSMakeRange(NSUIntegerMax, 0) isAttachment:NO mimeTypeOverrides:nil];
+  return [self initWithFile:path byteRange:NSMakeRange(NSUIntegerMax, 0) isAttachment:NO];
 }
 
 - (instancetype)initWithFile:(NSString*)path isAttachment:(BOOL)attachment {
-  return [self initWithFile:path byteRange:NSMakeRange(NSUIntegerMax, 0) isAttachment:attachment mimeTypeOverrides:nil];
+  return [self initWithFile:path byteRange:NSMakeRange(NSUIntegerMax, 0) isAttachment:attachment];
 }
 
 - (instancetype)initWithFile:(NSString*)path byteRange:(NSRange)range {
-  return [self initWithFile:path byteRange:range isAttachment:NO mimeTypeOverrides:nil];
+  return [self initWithFile:path byteRange:range isAttachment:NO];
 }
 
 static inline NSDate* _NSDateFromTimeSpec(const struct timespec* t) {
   return [NSDate dateWithTimeIntervalSince1970:((NSTimeInterval)t->tv_sec + (NSTimeInterval)t->tv_nsec / 1000000000.0)];
 }
 
-- (instancetype)initWithFile:(NSString*)path byteRange:(NSRange)range isAttachment:(BOOL)attachment mimeTypeOverrides:(NSDictionary*)overrides {
+- (instancetype)initWithFile:(NSString*)path byteRange:(NSRange)range isAttachment:(BOOL)attachment {
   struct stat info;
   if (lstat([path fileSystemRepresentation], &info) || !(info.st_mode & S_IFREG)) {
     GWS_DNOT_REACHED();
@@ -129,11 +131,7 @@
       }
     }
 
-<<<<<<< HEAD
-    self.contentType = GCDWebServerGetMimeTypeForExtension([_path pathExtension], overrides);
-=======
     self.contentType = GCDWebServerGetMimeTypeForExtension([_path pathExtension]);
->>>>>>> 7bb095ce
     self.contentLength = _size;
     self.lastModifiedDate = _NSDateFromTimeSpec(&info.st_mtimespec);
     self.eTag = [NSString stringWithFormat:@"%llu/%li/%li", info.st_ino, info.st_mtimespec.tv_sec, info.st_mtimespec.tv_nsec];
