--- conflicted
+++ resolved
@@ -132,15 +132,18 @@
 
 #endif
 
+@interface GCDWebServerHandler () {
+@private
+  GCDWebServerMatchBlock _matchBlock;
+  GCDWebServerAsyncProcessBlock _asyncProcessBlock;
+}
+@end
+
 @implementation GCDWebServerHandler
 
-<<<<<<< HEAD
-- (instancetype)initWithMatchBlock:(GCDWebServerMatchBlock _Nonnull)matchBlock asyncProcessBlock:(GCDWebServerAsyncProcessBlock _Nonnull)processBlock {
-=======
 @synthesize matchBlock = _matchBlock, asyncProcessBlock = _asyncProcessBlock;
 
 - (id)initWithMatchBlock:(GCDWebServerMatchBlock)matchBlock asyncProcessBlock:(GCDWebServerAsyncProcessBlock)processBlock {
->>>>>>> 7bb095ce
   if ((self = [super init])) {
     _matchBlock = [matchBlock copy];
     _asyncProcessBlock = [processBlock copy];
@@ -150,7 +153,9 @@
 
 @end
 
-@implementation GCDWebServer {
+@interface GCDWebServer () {
+@private
+  id<GCDWebServerDelegate> __unsafe_unretained _delegate;
   dispatch_queue_t _syncQueue;
   dispatch_group_t _sourceGroup;
   NSMutableArray* _handlers;
@@ -159,15 +164,15 @@
   CFRunLoopTimerRef _disconnectTimer;  // Accessed on main thread only
 
   NSDictionary* _options;
+  NSString* _serverName;
+  NSString* _authenticationRealm;
   NSMutableDictionary* _authenticationBasicAccounts;
   NSMutableDictionary* _authenticationDigestAccounts;
   Class _connectionClass;
+  BOOL _mapHEADToGET;
   CFTimeInterval _disconnectDelay;
-<<<<<<< HEAD
-=======
   dispatch_queue_priority_t _dispatchQueuePriority;
   NSUInteger _port;
->>>>>>> 7bb095ce
   dispatch_source_t _source4;
   dispatch_source_t _source6;
   CFNetServiceRef _registrationService;
@@ -188,8 +193,6 @@
   BOOL _recording;
 #endif
 }
-<<<<<<< HEAD
-=======
 @end
 
 @implementation GCDWebServer
@@ -197,7 +200,6 @@
 @synthesize delegate = _delegate, handlers = _handlers, port = _port, serverName = _serverName, authenticationRealm = _authenticationRealm,
             authenticationBasicAccounts = _authenticationBasicAccounts, authenticationDigestAccounts = _authenticationDigestAccounts,
             shouldAutomaticallyMapHEADToGET = _mapHEADToGET, dispatchQueuePriority = _dispatchQueuePriority;
->>>>>>> 7bb095ce
 
 + (void)initialize {
   GCDWebServerInitializeFunctions();
@@ -575,16 +577,7 @@
     }
   }
 
-<<<<<<< HEAD
-  struct sockaddr_in6 addr6;
-  bzero(&addr6, sizeof(addr6));
-  addr6.sin6_len = sizeof(addr6);
-  addr6.sin6_family = AF_INET6;
-  addr6.sin6_port = htons(port);
-  addr6.sin6_addr = bindToLocalhost ? in6addr_loopback : in6addr_any;
-=======
   struct sockaddr_in6 addr6 = [self generateAddressWithPort:port bindToLocalhost:bindToLocalhost];
->>>>>>> 7bb095ce
   int listeningSocket6 = [self _createListeningSocket:YES localAddress:&addr6 length:sizeof(addr6) maxPendingConnections:maxPendingConnections error:error];
   if (listeningSocket6 <= 0) {
     close(listeningSocket4);
@@ -609,7 +602,7 @@
     }];
   }
   _connectionClass = _GetOption(_options, GCDWebServerOption_ConnectionClass, [GCDWebServerConnection class]);
-  _shouldAutomaticallyMapHEADToGET = [_GetOption(_options, GCDWebServerOption_AutomaticallyMapHEADToGET, @YES) boolValue];
+  _mapHEADToGET = [_GetOption(_options, GCDWebServerOption_AutomaticallyMapHEADToGET, @YES) boolValue];
   _disconnectDelay = [_GetOption(_options, GCDWebServerOption_ConnectedStateCoalescingInterval, @1.0) doubleValue];
   _dispatchQueuePriority = [_GetOption(_options, GCDWebServerOption_DispatchQueuePriority, @(DISPATCH_QUEUE_PRIORITY_DEFAULT)) longValue];
 
@@ -1344,9 +1337,9 @@
                         success = NO;
 #if !TARGET_OS_IPHONE
 #if DEBUG
-                        if (GCDWebServerIsTextContentType((NSString*)[expectedHeaders objectForKey:@"Content-Type"])) {
-                          NSString* expectedPath = [NSTemporaryDirectory() stringByAppendingPathComponent:(NSString*)[[[NSProcessInfo processInfo] globallyUniqueString] stringByAppendingPathExtension:@"txt"]];
-                          NSString* actualPath = [NSTemporaryDirectory() stringByAppendingPathComponent:(NSString*)[[[NSProcessInfo processInfo] globallyUniqueString] stringByAppendingPathExtension:@"txt"]];
+                        if (GCDWebServerIsTextContentType([expectedHeaders objectForKey:@"Content-Type"])) {
+                          NSString* expectedPath = [NSTemporaryDirectory() stringByAppendingPathComponent:[[[NSProcessInfo processInfo] globallyUniqueString] stringByAppendingPathExtension:@"txt"]];
+                          NSString* actualPath = [NSTemporaryDirectory() stringByAppendingPathComponent:[[[NSProcessInfo processInfo] globallyUniqueString] stringByAppendingPathExtension:@"txt"]];
                           if ([expectedBody writeToFile:expectedPath atomically:YES] && [actualBody writeToFile:actualPath atomically:YES]) {
                             NSTask* task = [[NSTask alloc] init];
                             [task setLaunchPath:@"/usr/bin/opendiff"];
