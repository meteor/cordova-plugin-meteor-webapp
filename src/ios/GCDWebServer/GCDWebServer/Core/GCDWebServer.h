--- conflicted
+++ resolved
@@ -30,8 +30,6 @@
 #import "GCDWebServerRequest.h"
 #import "GCDWebServerResponse.h"
 
-NS_ASSUME_NONNULL_BEGIN
-
 /**
  *  The GCDWebServerMatchBlock is called for every handler added to the
  *  GCDWebServer whenever a new HTTP request has started (i.e. HTTP headers have
@@ -42,7 +40,7 @@
  *  GCDWebServerRequest instance created with the same basic info.
  *  Otherwise, it simply returns nil.
  */
-typedef GCDWebServerRequest* _Nullable (^GCDWebServerMatchBlock)(NSString* requestMethod, NSURL* requestURL, NSDictionary* requestHeaders, NSString* urlPath, NSDictionary* urlQuery);
+typedef GCDWebServerRequest* (^GCDWebServerMatchBlock)(NSString* requestMethod, NSURL* requestURL, NSDictionary* requestHeaders, NSString* urlPath, NSDictionary* urlQuery);
 
 /**
  *  The GCDWebServerProcessBlock is called after the HTTP request has been fully
@@ -54,11 +52,7 @@
  *  recommended to return a GCDWebServerErrorResponse on error so more useful
  *  information can be returned to the client.
  */
-<<<<<<< HEAD
-typedef GCDWebServerResponse* _Nullable (^GCDWebServerProcessBlock)(__kindof GCDWebServerRequest* request);
-=======
 typedef GCDWebServerResponse* (^GCDWebServerProcessBlock)(__kindof GCDWebServerRequest* request);
->>>>>>> 7bb095ce
 
 /**
  *  The GCDWebServerAsynchronousProcessBlock works like the GCDWebServerProcessBlock
@@ -70,11 +64,7 @@
  *  It's however recommended to return a GCDWebServerErrorResponse on error so more
  *  useful information can be returned to the client.
  */
-<<<<<<< HEAD
-typedef void (^GCDWebServerCompletionBlock)(GCDWebServerResponse* _Nullable response);
-=======
 typedef void (^GCDWebServerCompletionBlock)(GCDWebServerResponse* response);
->>>>>>> 7bb095ce
 typedef void (^GCDWebServerAsyncProcessBlock)(__kindof GCDWebServerRequest* request, GCDWebServerCompletionBlock completionBlock);
 
 /**
@@ -305,7 +295,7 @@
 /**
  *  Sets the delegate for the server.
  */
-@property(nonatomic, weak, nullable) id<GCDWebServerDelegate> delegate;
+@property(nonatomic, assign) id<GCDWebServerDelegate> delegate;
 
 /**
  *  Returns YES if the server is currently running.
@@ -325,7 +315,7 @@
  *  @warning This property is only valid if the server is running and Bonjour
  *  registration has successfully completed, which can take up to a few seconds.
  */
-@property(nonatomic, readonly, nullable) NSString* bonjourName;
+@property(nonatomic, readonly) NSString* bonjourName;
 
 /**
  *  Returns the Bonjour service type used by the server.
@@ -333,7 +323,7 @@
  *  @warning This property is only valid if the server is running and Bonjour
  *  registration has successfully completed, which can take up to a few seconds.
  */
-@property(nonatomic, readonly, nullable) NSString* bonjourType;
+@property(nonatomic, readonly) NSString* bonjourType;
 
 /**
  *  This method is the designated initializer for the class.
@@ -373,7 +363,7 @@
  *
  *  Returns NO if the server failed to start and sets "error" argument if not NULL.
  */
-- (BOOL)startWithOptions:(nullable NSDictionary*)options error:(NSError** _Nullable)error;
+- (BOOL)startWithOptions:(NSDictionary*)options error:(NSError**)error;
 
 /**
  *  Stops the server and prevents it to accepts new HTTP requests.
@@ -393,7 +383,7 @@
  *
  *  @warning This property is only valid if the server is running.
  */
-@property(nonatomic, readonly, nullable) NSURL* serverURL;
+@property(nonatomic, readonly) NSURL* serverURL;
 
 /**
  *  Returns the server's Bonjour URL.
@@ -403,7 +393,7 @@
  *  Also be aware this property will not automatically update if the Bonjour hostname
  *  has been dynamically changed after the server started running (this should be rare).
  */
-@property(nonatomic, readonly, nullable) NSURL* bonjourServerURL;
+@property(nonatomic, readonly) NSURL* bonjourServerURL;
 
 /**
  *  Returns the server's public URL.
@@ -411,7 +401,7 @@
  *  @warning This property is only valid if the server is running and NAT port
  *  mapping is active.
  */
-@property(nonatomic, readonly, nullable) NSURL* publicServerURL;
+@property(nonatomic, readonly) NSURL* publicServerURL;
 
 /**
  *  Starts the server on port 8080 (OS X & iOS Simulator) or port 80 (iOS)
@@ -428,7 +418,7 @@
  *
  *  Returns NO if the server failed to start.
  */
-- (BOOL)startWithPort:(NSUInteger)port bonjourName:(nullable NSString*)name;
+- (BOOL)startWithPort:(NSUInteger)port bonjourName:(NSString*)name;
 
 #if !TARGET_OS_IPHONE
 
@@ -441,7 +431,7 @@
  *
  *  @warning This method must be used from the main thread only.
  */
-- (BOOL)runWithPort:(NSUInteger)port bonjourName:(nullable NSString*)name;
+- (BOOL)runWithPort:(NSUInteger)port bonjourName:(NSString*)name;
 
 /**
  *  Runs the server synchronously using -startWithOptions: until a SIGTERM or
@@ -452,7 +442,7 @@
  *
  *  @warning This method must be used from the main thread only.
  */
-- (BOOL)runWithOptions:(nullable NSDictionary*)options error:(NSError** _Nullable)error;
+- (BOOL)runWithOptions:(NSDictionary*)options error:(NSError**)error;
 
 #endif
 
@@ -508,7 +498,7 @@
  *  Adds a handler to the server to respond to incoming "GET" HTTP requests
  *  with a specific case-insensitive path with in-memory data.
  */
-- (void)addGETHandlerForPath:(NSString*)path staticData:(NSData*)staticData contentType:(nullable NSString*)contentType cacheAge:(NSUInteger)cacheAge;
+- (void)addGETHandlerForPath:(NSString*)path staticData:(NSData*)staticData contentType:(NSString*)contentType cacheAge:(NSUInteger)cacheAge;
 
 /**
  *  Adds a handler to the server to respond to incoming "GET" HTTP requests
@@ -525,7 +515,7 @@
  *  The "indexFilename" argument allows to specify an "index" file name to use
  *  when the request path corresponds to a directory.
  */
-- (void)addGETHandlerForBasePath:(NSString*)basePath directoryPath:(NSString*)directoryPath indexFilename:(nullable NSString*)indexFilename cacheAge:(NSUInteger)cacheAge allowRangeRequests:(BOOL)allowRangeRequests;
+- (void)addGETHandlerForBasePath:(NSString*)basePath directoryPath:(NSString*)directoryPath indexFilename:(NSString*)indexFilename cacheAge:(NSUInteger)cacheAge allowRangeRequests:(BOOL)allowRangeRequests;
 
 @end
 
@@ -622,10 +612,8 @@
  *
  *  Returns the number of failed tests or -1 if server failed to start.
  */
-- (NSInteger)runTestsWithOptions:(nullable NSDictionary*)options inDirectory:(NSString*)path;
+- (NSInteger)runTestsWithOptions:(NSDictionary*)options inDirectory:(NSString*)path;
 
 @end
 
-#endif
-
-NS_ASSUME_NONNULL_END+#endif